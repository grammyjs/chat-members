--- conflicted
+++ resolved
@@ -141,7 +141,6 @@
   return composer;
 }
 
-<<<<<<< HEAD
 type ChatsFlavor = {
   /**
    * Namespace of the `chat-members` plugin
@@ -248,7 +247,4 @@
   return composer;
 }
 
-export default { chatMembers, chats };
-=======
-export default { chatMembers };
->>>>>>> fa70fece
+export default { chatMembers, chats };